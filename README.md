--- conflicted
+++ resolved
@@ -44,16 +44,8 @@
 
 ## Running Tests
 
-<<<<<<< HEAD
-Run tests with `nextest`, install with:
-
-```bash
-cargo install cargo-nextest
-```
-=======
 If you haven't installed `cargo-nextest` yet, it's recommended to install it.
 You find the installation instructions [here](https://nexte.st/docs/installation/from-source/).
->>>>>>> e3fd3cac
 
 ### Outside of SVM
 
@@ -63,13 +55,8 @@
 
 ### Testing using the SVM environment
 
-<<<<<<< HEAD
 ```bash
-cargo-build-sbf && SBF_OUT_DIR=$(pwd)/target/sbf-solana-solana/release cargo nextest run
-=======
-```console
-$ cargo-build-sbf && SBF_OUT_DIR=$(pwd)/target/sbf-solana-solana/release cargo nextest run --all-features
->>>>>>> e3fd3cac
+cargo-build-sbf && SBF_OUT_DIR=$(pwd)/target/sbf-solana-solana/release cargo nextest run --all-features
 ```
 
 ## Contributing
